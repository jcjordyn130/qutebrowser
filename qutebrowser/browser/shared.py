--- conflicted
+++ resolved
@@ -274,17 +274,12 @@
     return tabbed_browser.tabopen(url=None, background=bg_tab)
 
 
-<<<<<<< HEAD
-def get_user_stylesheet(url=None):
+def get_user_stylesheet(searching=False, url=None):
     """Get the combined user-stylesheet.
 
     If `url` is given and there's no overridden stylesheet, return
     `configutils.UNSET`.
     """
-=======
-def get_user_stylesheet(searching=False):
-    """Get the combined user-stylesheet."""
->>>>>>> 87dffa5a
     css = ''
     stylesheets = config.instance.get('content.user_stylesheets', url,
                                       fallback=url is None)
