# vim: ft=python fileencoding=utf-8 sts=4 sw=4 et:

# Copyright 2014 Florian Bruhin (The Compiler) <mail@qutebrowser.org>
#
# This file is part of qutebrowser.
#
# qutebrowser is free software: you can redistribute it and/or modify
# it under the terms of the GNU General Public License as published by
# the Free Software Foundation, either version 3 of the License, or
# (at your option) any later version.
#
# qutebrowser is distributed in the hope that it will be useful,
# but WITHOUT ANY WARRANTY; without even the implied warranty of
# MERCHANTABILITY or FITNESS FOR A PARTICULAR PURPOSE.  See the
# GNU General Public License for more details.
#
# You should have received a copy of the GNU General Public License
# along with qutebrowser.  If not, see <http://www.gnu.org/licenses/>.

"""The main browser widgets."""

import functools

from PyQt5.QtCore import pyqtSignal, pyqtSlot, Qt, QTimer
from PyQt5.QtWidgets import QApplication
from PyQt5.QtWebKit import QWebSettings
from PyQt5.QtWebKitWidgets import QWebView, QWebPage

import qutebrowser.config.config as config
import qutebrowser.keyinput.modeman as modeman
import qutebrowser.utils.message as message
import qutebrowser.utils.webelem as webelem
import qutebrowser.utils.log as log
from qutebrowser.utils.misc import elide
from qutebrowser.utils.qt import qt_ensure_valid
from qutebrowser.browser.webpage import BrowserPage
from qutebrowser.browser.hints import HintManager
from qutebrowser.utils.usertypes import (NeighborList, ClickTarget, KeyMode,
                                         enum)
from qutebrowser.commands.exceptions import CommandError


LoadStatus = enum('LoadStatus', 'none', 'success', 'error', 'warn', 'loading')


class WebView(QWebView):

    """One browser tab in TabbedBrowser.

    Our own subclass of a QWebView with some added bells and whistles.

    Attributes:
        hintmanager: The HintManager instance for this view.
        tabbedbrowser: The TabbedBrowser this WebView is part of.
                       We need this rather than signals to make createWindow
                       work.
        progress: loading progress of this page.
        scroll_pos: The current scroll position as (x%, y%) tuple.
        statusbar_message: The current javscript statusbar message.
        inspector: The QWebInspector used for this webview.
        open_target: Where to open the next tab ("normal", "tab", "tab_bg")
        _page: The QWebPage behind the view
        _url_text: The current URL as string.
                   Accessed via url_text property.
        _load_status: loading status of this page (index into LoadStatus)
                      Accessed via load_status property.
        _has_ssl_errors: Whether SSL errors occured during loading.
        _zoom: A NeighborList with the zoom levels.
        _old_scroll_pos: The old scroll position.
        _force_open_target: Override for _open_target.
        _check_insertmode: If True, in mouseReleaseEvent we should check if we
                           need to enter/leave insert mode.

    Signals:
        scroll_pos_changed: Scroll percentage of current tab changed.
                            arg 1: x-position in %.
                            arg 2: y-position in %.
        linkHovered: QWebPages linkHovered signal exposed.
        load_status_changed: The loading status changed
        url_text_changed: Current URL string changed.
    """

    scroll_pos_changed = pyqtSignal(int, int)
    linkHovered = pyqtSignal(str, str, str)
    load_status_changed = pyqtSignal(str)
    url_text_changed = pyqtSignal(str)

    def __init__(self, parent):
        super().__init__(parent)
        self._load_status = None
        self.load_status = LoadStatus.none
        self._check_insertmode = False
        self.tabbedbrowser = parent
        self.inspector = None
        self.scroll_pos = (-1, -1)
        self.statusbar_message = ''
        self._old_scroll_pos = (-1, -1)
<<<<<<< HEAD
        self._shutdown_callback = None
        self._open_target = None
=======
>>>>>>> f86458a3
        self.open_target = ClickTarget.normal
        self._force_open_target = None
        self._zoom = None
        self._has_ssl_errors = False
        self._init_neighborlist()
        self._url_text = ''
        self.progress = 0
        self._page = BrowserPage(self)
        self.setPage(self._page)
        self.hintmanager = HintManager(self)
        self.hintmanager.mouse_event.connect(self.on_mouse_event)
        self.hintmanager.set_open_target.connect(self.set_force_open_target)
        self._page.linkHovered.connect(self.linkHovered)
        self._page.mainFrame().loadStarted.connect(self.on_load_started)
        self._page.change_title.connect(self.titleChanged)
        self.urlChanged.connect(self.on_url_changed)
        self._page.mainFrame().loadFinished.connect(self.on_load_finished)
        self.loadProgress.connect(lambda p: setattr(self, 'progress', p))
        self.page().statusBarMessage.connect(
            lambda msg: setattr(self, 'statusbar_message', msg))
        self.page().networkAccessManager().sslErrors.connect(
            lambda *args: setattr(self, '_has_ssl_errors', True))
        # FIXME find some way to hide scrollbars without setScrollBarPolicy

    def __repr__(self):
        url = self.url().toDisplayString()
        return "WebView(url='{}')".format(elide(url, 50))

    @property
    def open_target(self):
        """Getter for open_target so we can define a setter."""
        return self._open_target

    @open_target.setter
    def open_target(self, val):
        """Setter for open_target to do type checking."""
        if not isinstance(val, ClickTarget):
            raise TypeError("Target {} is no ClickTarget member!".format(val))
        self._open_target = val

    @property
    def load_status(self):
        """Getter for load_status."""
        return self._load_status

    @load_status.setter
    def load_status(self, val):
        """Setter for load_status.

        Emit:
            load_status_changed
        """
        if not isinstance(val, LoadStatus):
            raise TypeError("Type {} is no LoadStatus member!".format(val))
        log.webview.debug("load status for {}: {}".format(repr(self), val))
        self._load_status = val
        self.load_status_changed.emit(val.name)

    @property
    def url_text(self):
        """Getter for url_text."""
        return self._url_text

    @url_text.setter
    def url_text(self, val):
        """Setter for url_text.

        Emit:
            url_text_changed
        """
        self._url_text = val
        self.url_text_changed.emit(val)

    def _init_neighborlist(self):
        """Initialize the _zoom neighborlist."""
        self._zoom = NeighborList(config.get('ui', 'zoom-levels'),
                                  default=config.get('ui', 'default-zoom'),
                                  mode=NeighborList.Modes.block)

    def _mousepress_backforward(self, e):
        """Handle back/forward mouse button presses.

        Args:
            e: The QMouseEvent.
        """
        if e.button() == Qt.XButton1:
            # Back button on mice which have it.
            try:
                self.go_back()
            except CommandError as ex:
                message.error(ex, immediately=True)
        elif e.button() == Qt.XButton2:
            # Forward button on mice which have it.
            try:
                self.go_forward()
            except CommandError as ex:
                message.error(ex, immediately=True)

    def _mousepress_insertmode(self, e):
        """Switch to insert mode when an editable element was clicked.

        Args:
            e: The QMouseEvent.
        """
        pos = e.pos()
        frame = self.page().frameAt(pos)
        if frame is None:
            # This happens when we click inside the webview, but not actually
            # on the QWebPage - for example when clicking the scrollbar
            # sometimes.
            log.mouse.debug("Clicked at {} but frame is None!".format(pos))
            return
        # You'd think we have to subtract frame.geometry().topLeft() from the
        # position, but it seems QWebFrame::hitTestContent wants a position
        # relative to the QWebView, not to the frame. This makes no sense to
        # me, but it works this way.
        hitresult = frame.hitTestContent(pos)
        if hitresult.isNull():
            log.mouse.debug("Hitresult is null!")
        elem = hitresult.element()
        if elem.isNull():
            # For some reason, the hitresult element can be a null element
            # sometimes (e.g. when clicking the timetable fields on
            # http://www.sbb.ch/ ). If this is the case, we schedule a check
            # later (in mouseReleaseEvent) which uses webelem.focus_elem.
            log.mouse.debug("Hitresult element is null!")
            self._check_insertmode = True
            return
        elif ((hitresult.isContentEditable() and webelem.is_writable(elem)) or
                webelem.is_editable(elem)):
            log.mouse.debug("Clicked editable element!")
            modeman.enter(KeyMode.insert, 'click')
        else:
            log.mouse.debug("Clicked non-editable element!")
            if config.get('input', 'auto-leave-insert-mode'):
                modeman.maybe_leave(KeyMode.insert, 'click')

    def mouserelease_insertmode(self):
        """If we have an insertmode check scheduled, handle it."""
        if not self._check_insertmode:
            return
        self._check_insertmode = False
        elem = webelem.focus_elem(self.page().currentFrame())
        if webelem.is_editable(elem):
            log.mouse.debug("Clicked editable element (delayed)!")
            modeman.enter(KeyMode.insert, 'click-delayed')
        else:
            log.mouse.debug("Clicked non-editable element (delayed)!")
            if config.get('input', 'auto-leave-insert-mode'):
                modeman.maybe_leave(KeyMode.insert, 'click-delayed')

    def _mousepress_opentarget(self, e):
        """Set the open target when something was clicked.

        Args:
            e: The QMouseEvent.
        """
        if self._force_open_target is not None:
            self.open_target = self._force_open_target
            self._force_open_target = None
            log.mouse.debug("Setting force target: {}".format(
                self.open_target))
        elif (e.button() == Qt.MidButton or
              e.modifiers() & Qt.ControlModifier):
            if config.get('general', 'background-tabs'):
                self.open_target = ClickTarget.tab_bg
            else:
                self.open_target = ClickTarget.tab
            log.mouse.debug("Middle click, setting target: {}".format(
                self.open_target))
        else:
            self.open_target = ClickTarget.normal
            log.mouse.debug("Normal click, setting normal target")

    def openurl(self, url):
        """Open a URL in the browser.

        Args:
            url: The URL to load as QUrl

        Return:
            Return status of self.load

        Emit:
            titleChanged
        """
        qt_ensure_valid(url)
        urlstr = url.toDisplayString()
        log.webview.debug("New title: {}".format(urlstr))
        self.titleChanged.emit(urlstr)
        self.url_text = urlstr
        return self.load(url)

    def zoom_perc(self, perc, fuzzyval=True):
        """Zoom to a given zoom percentage.

        Args:
            perc: The zoom percentage as int.
            fuzzyval: Whether to set the NeighborLists fuzzyval.
        """
        if fuzzyval:
            self._zoom.fuzzyval = int(perc)
        if perc < 0:
            raise CommandError("Can't zoom {}%!".format(perc))
        self.setZoomFactor(float(perc) / 100)
        message.info("Zoom level: {}%".format(perc))

    def zoom(self, offset):
        """Increase/Decrease the zoom level.

        Args:
            offset: The offset in the zoom level list.
        """
        level = self._zoom.getitem(offset)
        self.zoom_perc(level, fuzzyval=False)

    @pyqtSlot(str, int)
    def search(self, text, flags):
        """Search for text in the current page.

        Args:
            text: The text to search for.
            flags: The QWebPage::FindFlags.
        """
        self._tabs.currentWidget().findText(text, flags)

    def go_back(self):
        """Go back a page in the history."""
        if self.page().history().canGoBack():
            self.back()
        else:
            raise CommandError("At beginning of history.")

    def go_forward(self):
        """Go forward a page in the history."""
        if self.page().history().canGoForward():
            self.forward()
        else:
            raise CommandError("At end of history.")

    @pyqtSlot('QUrl')
    def on_url_changed(self, url):
        """Update url_text when URL has changed."""
        qt_ensure_valid(url)
        self.url_text = url.toDisplayString()

    @pyqtSlot(str, str)
    def on_config_changed(self, section, option):
        """Update tab config when config was changed."""
        if section == 'ui' and option in ('zoom-levels', 'default-zoom'):
            self._init_neighborlist()

    @pyqtSlot('QMouseEvent')
    def on_mouse_event(self, evt):
        """Post a new mouseevent from a hintmanager."""
        self.setFocus()
        QApplication.postEvent(self, evt)

    @pyqtSlot()
    def on_load_started(self):
        """Leave insert/hint mode and set vars when a new page is loading."""
        self.progress = 0
        self._has_ssl_errors = False
        self.load_status = LoadStatus.loading

    @pyqtSlot(bool)
    def on_load_finished(self, ok):
        """Handle auto-insert-mode after loading finished."""
        if ok and not self._has_ssl_errors:
            self.load_status = LoadStatus.success
        elif ok:
            self.load_status = LoadStatus.warn
        else:
            self.load_status = LoadStatus.error
        if not config.get('input', 'auto-insert-mode'):
            return
        if modeman.instance().mode == KeyMode.insert or not ok:
            return
        frame = self.page().currentFrame()
        elem = frame.findFirstElement(':focus')
        log.modes.debug("focus element: {}".format(elem.toOuterXml()))
        if elem.isNull():
            log.webview.debug("Focused element is null!")
        elif webelem.is_editable(elem):
            modeman.enter(KeyMode.insert, 'load finished')

    @pyqtSlot(str)
    def set_force_open_target(self, target):
        """Change the forced link target. Setter for _force_open_target.

        Args:
            target: A string to set self._force_open_target to.
        """
        t = getattr(ClickTarget, target)
        log.webview.debug("Setting force target to {}/{}".format(target, t))
        self._force_open_target = t

    def createWindow(self, wintype):
        """Called by Qt when a page wants to create a new window.

        This function is called from the createWindow() method of the
        associated QWebPage, each time the page wants to create a new window of
        the given type. This might be the result, for example, of a JavaScript
        request to open a document in a new window.

        Args:
            wintype: This enum describes the types of window that can be
                     created by the createWindow() function.

                     QWebPage::WebBrowserWindow: The window is a regular web
                                                 browser window.
                     QWebPage::WebModalDialog: The window acts as modal dialog.

        Return:
            The new QWebView object.
        """
        if wintype == QWebPage.WebModalDialog:
            log.webview.warning("WebModalDialog requested, but we don't "
                                "support that!")
        if config.get('general', 'window-open-behaviour') == 'new-tab':
            return self.tabbedbrowser.tabopen()
        else:
            # FIXME for some odd reason, the history of the tab gets killed
            # here...
            return self

    def paintEvent(self, e):
        """Extend paintEvent to emit a signal if the scroll position changed.

        This is a bit of a hack: We listen to repaint requests here, in the
        hope a repaint will always be requested when scrolling, and if the
        scroll position actually changed, we emit a signal.

        Args:
            e: The QPaintEvent.

        Emit:
            scroll_pos_changed; If the scroll position changed.

        Return:
            The superclass event return value.
        """
        frame = self.page().mainFrame()
        new_pos = (frame.scrollBarValue(Qt.Horizontal),
                   frame.scrollBarValue(Qt.Vertical))
        if self._old_scroll_pos != new_pos:
            self._old_scroll_pos = new_pos
            m = (frame.scrollBarMaximum(Qt.Horizontal),
                 frame.scrollBarMaximum(Qt.Vertical))
            perc = (round(100 * new_pos[0] / m[0]) if m[0] != 0 else 0,
                    round(100 * new_pos[1] / m[1]) if m[1] != 0 else 0)
            self.scroll_pos = perc
            self.scroll_pos_changed.emit(*perc)
        # Let superclass handle the event
        super().paintEvent(e)

    def mousePressEvent(self, e):
        """Extend QWidget::mousePressEvent().

        This does the following things:
            - Check if a link was clicked with the middle button or Ctrl and
              set the _open_target attribute accordingly.
            - Emit the editable_elem_selected signal if an editable element was
              clicked.

        Args:
            e: The arrived event.

        Return:
            The superclass return value.
        """
        if e.button() in (Qt.XButton1, Qt.XButton2):
            self._mousepress_backforward(e)
            super().mousePressEvent(e)
            return
        self._mousepress_insertmode(e)
        self._mousepress_opentarget(e)
        super().mousePressEvent(e)

    def mouseReleaseEvent(self, e):
        """Extend mouseReleaseEvent to enter insert mode if needed."""
        super().mouseReleaseEvent(e)
        # We want to make sure we check the focus element after the WebView is
        # updated completely.
        QTimer.singleShot(0, self.mouserelease_insertmode)<|MERGE_RESOLUTION|>--- conflicted
+++ resolved
@@ -95,11 +95,7 @@
         self.scroll_pos = (-1, -1)
         self.statusbar_message = ''
         self._old_scroll_pos = (-1, -1)
-<<<<<<< HEAD
-        self._shutdown_callback = None
         self._open_target = None
-=======
->>>>>>> f86458a3
         self.open_target = ClickTarget.normal
         self._force_open_target = None
         self._zoom = None
