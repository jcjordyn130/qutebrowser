#!/bin/bash

if [[ $DOCKER ]]; then
<<<<<<< HEAD
    docker run --privileged -v $PWD:/outside -e QUTE_BDD_WEBENGINE=$QUTE_BDD_WEBENGINE -e DOCKER=$DOCKER -e CI=$CI qutebrowser/travis:$DOCKER
=======
    docker run --privileged -v "$PWD:/outside" -e "QUTE_BDD_WEBENGINE=$QUTE_BDD_WEBENGINE" -e "DOCKER=$DOCKER" "qutebrowser/travis:$DOCKER"
elif [[ $TESTENV == eslint ]]; then
    # Can't run this via tox as we can't easily install tox in the javascript travis env
    cd qutebrowser/javascript || exit 1
    eslint --color .
>>>>>>> 9b8c21ca
else
    args=()
    [[ $TRAVIS_OS_NAME == osx ]] && args=('--qute-bdd-webengine' '--no-xvfb')

    tox -e "$TESTENV" -- "${args[@]}"
fi<|MERGE_RESOLUTION|>--- conflicted
+++ resolved
@@ -1,15 +1,11 @@
 #!/bin/bash
 
 if [[ $DOCKER ]]; then
-<<<<<<< HEAD
-    docker run --privileged -v $PWD:/outside -e QUTE_BDD_WEBENGINE=$QUTE_BDD_WEBENGINE -e DOCKER=$DOCKER -e CI=$CI qutebrowser/travis:$DOCKER
-=======
-    docker run --privileged -v "$PWD:/outside" -e "QUTE_BDD_WEBENGINE=$QUTE_BDD_WEBENGINE" -e "DOCKER=$DOCKER" "qutebrowser/travis:$DOCKER"
+    docker run --privileged -v "$PWD:/outside" -e "QUTE_BDD_WEBENGINE=$QUTE_BDD_WEBENGINE" -e "DOCKER=$DOCKER" -e "CI=$CI" "qutebrowser/travis:$DOCKER"
 elif [[ $TESTENV == eslint ]]; then
     # Can't run this via tox as we can't easily install tox in the javascript travis env
     cd qutebrowser/javascript || exit 1
     eslint --color .
->>>>>>> 9b8c21ca
 else
     args=()
     [[ $TRAVIS_OS_NAME == osx ]] && args=('--qute-bdd-webengine' '--no-xvfb')
